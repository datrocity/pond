--- conflicted
+++ resolved
@@ -1,7 +1,3 @@
 numpy<2.0  # NumPy 2.0 broke binary compatibility, Pandas doesn't know yet
-<<<<<<< HEAD
 pandas==2.*
-=======
-pandas==2.*
-joblib==1.4.*
->>>>>>> 09803fb7
+joblib==1.4.*